;(function(e,t,n){function i(n,s){if(!t[n]){if(!e[n]){var o=typeof require=="function"&&require;if(!s&&o)return o(n,!0);if(r)return r(n,!0);throw new Error("Cannot find module '"+n+"'")}var u=t[n]={exports:{}};e[n][0].call(u.exports,function(t){var r=e[n][1][t];return i(r?r:t)},u,u.exports)}return t[n].exports}var r=typeof require=="function"&&require;for(var s=0;s<n.length;s++)i(n[s]);return i})({1:[function(require,module,exports){
/** @jsx React.DOM */
/*
 * Interface for the About page
 */
var BackboneMixin = require('./backbonemixin.js');
var models = require('./models.js');

var About = React.createClass({displayName: 'About',
    render: function() {
        return React.DOM.div(null, 
<<<<<<< HEAD
            React.DOM.div( {id:"above-fold"}, 
                React.DOM.div( {className:"row"}, 
                    React.DOM.div( {className:"span3 offset4"}, React.DOM.img( {src:"/static/iloop.png"} )),
                    React.DOM.div( {className:"span6", id:"introbox"}, 
                        React.DOM.div( {id:"textintro"}, 
                            React.DOM.h1(null, "SSRS"),
                            React.DOM.p( {id:"acronym"}, "Social spaced repetition system."),
                            React.DOM.p( {id:"tagline"}, "Learn with your friends. Remember, forever.")
                        ),
                        React.DOM.button( {className:"btn btn-primary btn-large", id:"login-big"}, "Log in with Google now.")
                    )
                )
            ),
            React.DOM.div( {id:"features", className:"features container"}, 
                React.DOM.p( {className:"intro"}, React.DOM.strong(null, "Remember all the things!"), " We want to do it, too, and now it's possible. ", React.DOM.strong(null, "Enter spacelot, the ocelot for your memory.")),
                React.DOM.div( {className:"feature"}, 
                    React.DOM.h2(null, "Turbocharge your brain."),
                    React.DOM.h3(null, "Spaced repetition is a game changer for personal learning."),
                    React.DOM.p(null, "Using spaced repetition algorithms makes sure you can review the things you need to review, at just the right time to maximize your efficiency.")
                ),
                React.DOM.div( {className:"feature"}, 
                    React.DOM.h2(null, "Create cards on-the-fly."),
                    React.DOM.h3(null, "Use our killer Chrome extension to effortlessly create cards."),
                    React.DOM.p(null, "See an interesting vocab work while reading online? Clip it. Want to remember the main point or an article you just read?  Clip it. Just learned an awesome keyboard shortcut, math concept, or piece of ridculous trivia?  Clip it!  With card creation this simple, it takes just seconds file knowledge away for permanent recall.")
                ),
                React.DOM.div( {className:"feature"}, 
                    React.DOM.h2(null, "Learn out loud."),
                    React.DOM.h3(null, "Follow friends, and see what the world is learning."),
                    React.DOM.p(null, "Now that you can easily create your own cards and master them, how can you find even more fascinating and useful knowledge?  By following the feeds of people that share your learning interests.  See a realtime feed of what others are learning, and seamlessly grab cards you want to learn, too.")
                ),
                React.DOM.div( {className:"feature"}, 
                    React.DOM.h2(null, "Built for openess."),
                    React.DOM.h3(null),
                    React.DOM.p(null, "Ocelot is built from the ground up as a web-service.  That means the open source communicty can create new apps for phones, browsers, and or any device. Also, with Ocelot your data is never held hostage. We're open source, and you're always free to host your own personal version of Ocelot.  And by learning with Ocelot, you're not only helping yourself learn;  you're also facilitating world-class research on memory. "  )
                )
            )
=======
        	React.DOM.div( {id:"above-fold"}, 
        		React.DOM.div( {className:"row"}, 
        			React.DOM.div( {className:"span3 offset4"}, React.DOM.img( {src:"/static/iloop.png"} )),
        			React.DOM.div( {className:"span6", id:"introbox"}, 
        				React.DOM.div( {id:"textintro"}, 
        					React.DOM.h1(null, "Memfinity"),
        					React.DOM.p( {id:"acronym"}, "Social spaced repetition system."),
        					React.DOM.p( {id:"tagline"}, "Learn with your friends. Remember, forever.")
        				),
        				React.DOM.button( {className:"btn btn-primary btn-large", id:"login-big"}, "Log in with Google now.")
        			)
        		)
        	)


>>>>>>> da8fe045
        );
    }
});


module.exports = About;

},{"./backbonemixin.js":2,"./models.js":6}],2:[function(require,module,exports){
var _validateModelArray = function(backboneModels) {
    if (!_.isArray(backboneModels)) {
        throw new Error('getBackboneModels must return an array, ' +
            'get this ' + backboneModels + ' out of here.');
    }
}

/**
 * BackboneMixin - automatic binding and unbinding for react classes mirroring
 * backbone models and views. Example:
 *
 *     var Model = Backbone.Model.extend({ ... });
 *     var Collection = Backbone.Collection.extend({ ... });
 *
 *     var Example = React.createClass({
 *         mixins: [BackboneMixin],
 *         getBackboneModels: function() {
 *             return [this.model, this.collection];
 *         }
 *     });
 *
 * List the models and collections that your class uses and it'll be
 * automatically `forceUpdate`-ed when they change.
 *
 * This binds *and* unbinds the events.
 */
var BackboneMixin = {
    // Passing this.forceUpdate directly to backbone.on will cause it to call
    // forceUpdate with the changed model, which we don't want
    _backboneForceUpdate: function() {
        this.forceUpdate();
    },
    componentDidMount: function() {
        // Whenever there may be a change in the Backbone data, trigger a
        // reconcile.
        var backboneModels = this.getBackboneModels();
        _validateModelArray(backboneModels);
        backboneModels.map(function(backbone) {
            // The add, remove, and reset events are never fired for
            // models, as far as I know.
            backbone.on('add change remove reset', this._backboneForceUpdate,
                this);
        }.bind(this));
    },
    componentWillUnmount: function() {
        var backboneModels = this.getBackboneModels();
        _validateModelArray(backboneModels);
        // Ensure that we clean up any dangling references when the
        // component is destroyed.
        backboneModels.map(function(backbone) {
            // Remove all callbacks for all events with `this` as a context
            backbone.off('add change remove reset', this._backboneForceUpdate,
                this);
        }.bind(this));
    }
};

module.exports = BackboneMixin;

},{}],3:[function(require,module,exports){
/** @jsx React.DOM */
/*
 * Interface for feed mode
 */
var BackboneMixin = require('./backbonemixin.js');
var models = require('./models.js');
var gravatar = require('./gravatar.js');

// props: model
var FeedCard = React.createClass({displayName: 'FeedCard',
    mixins: [BackboneMixin],
    render: function() {
        return React.DOM.div( {className:"feedcard clearfix"}, 
            FeedCardMeta( {model:this.props.model} ),
            React.DOM.div( {className:"feedcard_right"}, 
                React.DOM.div( {className:"feedcard_front"}, 
                    this.props.model.get('front')
                ),
                React.DOM.div( {className:"feedcard_back"}, 
                    this.props.model.get('back')
                )
            )
        );
    },
    getBackboneModels: function() {
        return [this.props.model];
    }
});

var FeedCardMeta = React.createClass({displayName: 'FeedCardMeta',
    render: function() {
        // TODO get this info from google
        // http://stackoverflow.com/q/3591278/2121468
        var userImage = gravatar(this.props.model.get('user_email'), 120),
            photoStyle = {background: 'url(' + userImage + ') no-repeat'};
        return React.DOM.div( {className:"feedcard_meta"}, 
            React.DOM.div( {className:"feedcard_photo", style:photoStyle} ),
            React.DOM.div( {className:"feedcard_desc"}, 
                React.DOM.div( {className:"feedcard_username"}, 
                    this.props.model.get('user_nickname')
                )
            ),
            Tags( {list:this.props.model.get('tags')} ),
            React.DOM.div( {className:"stealcard btn btn-primary btn-small", onClick:this.stealCard}, 
" Take this card "            )
        );
    },
    stealCard: function() {
        console.log('TODO');
    }
});

var Tags = React.createClass({displayName: 'Tags',
    render: function() {
        var tags = _(this.props.list).map(function(tag) {
            return React.DOM.span( {className:"label label-info"}, tag);
        });
        return React.DOM.div( {className:"tags"}, 
            tags
        );
    }
});

// props: collection
var FeedBody = React.createClass({displayName: 'FeedBody',
    mixins: [BackboneMixin],
    render: function() {
        var feedItems = _(this.props.collection.models).map(function(model) {
            return React.DOM.li(null, 
                FeedCard( {model:model, key:model.cid} )
            );
        });
        return React.DOM.ol( {className:"feedbody"}, 
            feedItems
        );
    },
    getBackboneModels: function() {
        return [this.props.collection];
    }
});

var PracticeButton = React.createClass({displayName: 'PracticeButton',
    render: function() {
        return React.DOM.div( {className:"practicebutton btn btn-primary",
                    onClick:this.props.onClick}, 
" Practice ", this.props.count, " cards "        );
    }
});

// props: onFilterChange, onPractice, count
var FilterBar = React.createClass({displayName: 'FilterBar',
    render: function() {
        return React.DOM.div( {className:"filterbar clearfix"}, 
            React.DOM.span( {className:"filterbar_description"}, "Filter"),
            React.DOM.input( {type:"text",
                   className:"filtertext",
                   value:this.props.value,
                   onChange:this.handleChange} ),
            PracticeButton( {count:this.props.count,
                            onClick:this.props.onPractice} )
        );
    },
    handleChange: function(event) {
        // '/api/cards?tag=tag1,tag2'
        console.log(event.nativeEvent);
    }
});

// props: collection, onPractice?
var Feed = React.createClass({displayName: 'Feed',
    render: function() {
        var collection = this.props.collection;
        return React.DOM.div( {className:"feed clearfix"}, 
            FilterBar( {onPractice:$.noop, count:collection.models.length} ),
            FeedBody( {collection:collection} )
        );
    }
});

module.exports = Feed;

},{"./backbonemixin.js":2,"./gravatar.js":4,"./models.js":6}],4:[function(require,module,exports){
function getGravatar(email, size) {
    email = email || 'example@example.com';

    // MD5 (Message-Digest Algorithm) by WebToolkit
    //

    var MD5=function(s){function L(k,d){return(k<<d)|(k>>>(32-d))}function K(G,k){var I,d,F,H,x;F=(G&2147483648);H=(k&2147483648);I=(G&1073741824);d=(k&1073741824);x=(G&1073741823)+(k&1073741823);if(I&d){return(x^2147483648^F^H)}if(I|d){if(x&1073741824){return(x^3221225472^F^H)}else{return(x^1073741824^F^H)}}else{return(x^F^H)}}function r(d,F,k){return(d&F)|((~d)&k)}function q(d,F,k){return(d&k)|(F&(~k))}function p(d,F,k){return(d^F^k)}function n(d,F,k){return(F^(d|(~k)))}function u(G,F,aa,Z,k,H,I){G=K(G,K(K(r(F,aa,Z),k),I));return K(L(G,H),F)}function f(G,F,aa,Z,k,H,I){G=K(G,K(K(q(F,aa,Z),k),I));return K(L(G,H),F)}function D(G,F,aa,Z,k,H,I){G=K(G,K(K(p(F,aa,Z),k),I));return K(L(G,H),F)}function t(G,F,aa,Z,k,H,I){G=K(G,K(K(n(F,aa,Z),k),I));return K(L(G,H),F)}function e(G){var Z;var F=G.length;var x=F+8;var k=(x-(x%64))/64;var I=(k+1)*16;var aa=Array(I-1);var d=0;var H=0;while(H<F){Z=(H-(H%4))/4;d=(H%4)*8;aa[Z]=(aa[Z]|(G.charCodeAt(H)<<d));H++}Z=(H-(H%4))/4;d=(H%4)*8;aa[Z]=aa[Z]|(128<<d);aa[I-2]=F<<3;aa[I-1]=F>>>29;return aa}function B(x){var k="",F="",G,d;for(d=0;d<=3;d++){G=(x>>>(d*8))&255;F="0"+G.toString(16);k=k+F.substr(F.length-2,2)}return k}function J(k){k=k.replace(/rn/g,"n");var d="";for(var F=0;F<k.length;F++){var x=k.charCodeAt(F);if(x<128){d+=String.fromCharCode(x)}else{if((x>127)&&(x<2048)){d+=String.fromCharCode((x>>6)|192);d+=String.fromCharCode((x&63)|128)}else{d+=String.fromCharCode((x>>12)|224);d+=String.fromCharCode(((x>>6)&63)|128);d+=String.fromCharCode((x&63)|128)}}}return d}var C=Array();var P,h,E,v,g,Y,X,W,V;var S=7,Q=12,N=17,M=22;var A=5,z=9,y=14,w=20;var o=4,m=11,l=16,j=23;var U=6,T=10,R=15,O=21;s=J(s);C=e(s);Y=1732584193;X=4023233417;W=2562383102;V=271733878;for(P=0;P<C.length;P+=16){h=Y;E=X;v=W;g=V;Y=u(Y,X,W,V,C[P+0],S,3614090360);V=u(V,Y,X,W,C[P+1],Q,3905402710);W=u(W,V,Y,X,C[P+2],N,606105819);X=u(X,W,V,Y,C[P+3],M,3250441966);Y=u(Y,X,W,V,C[P+4],S,4118548399);V=u(V,Y,X,W,C[P+5],Q,1200080426);W=u(W,V,Y,X,C[P+6],N,2821735955);X=u(X,W,V,Y,C[P+7],M,4249261313);Y=u(Y,X,W,V,C[P+8],S,1770035416);V=u(V,Y,X,W,C[P+9],Q,2336552879);W=u(W,V,Y,X,C[P+10],N,4294925233);X=u(X,W,V,Y,C[P+11],M,2304563134);Y=u(Y,X,W,V,C[P+12],S,1804603682);V=u(V,Y,X,W,C[P+13],Q,4254626195);W=u(W,V,Y,X,C[P+14],N,2792965006);X=u(X,W,V,Y,C[P+15],M,1236535329);Y=f(Y,X,W,V,C[P+1],A,4129170786);V=f(V,Y,X,W,C[P+6],z,3225465664);W=f(W,V,Y,X,C[P+11],y,643717713);X=f(X,W,V,Y,C[P+0],w,3921069994);Y=f(Y,X,W,V,C[P+5],A,3593408605);V=f(V,Y,X,W,C[P+10],z,38016083);W=f(W,V,Y,X,C[P+15],y,3634488961);X=f(X,W,V,Y,C[P+4],w,3889429448);Y=f(Y,X,W,V,C[P+9],A,568446438);V=f(V,Y,X,W,C[P+14],z,3275163606);W=f(W,V,Y,X,C[P+3],y,4107603335);X=f(X,W,V,Y,C[P+8],w,1163531501);Y=f(Y,X,W,V,C[P+13],A,2850285829);V=f(V,Y,X,W,C[P+2],z,4243563512);W=f(W,V,Y,X,C[P+7],y,1735328473);X=f(X,W,V,Y,C[P+12],w,2368359562);Y=D(Y,X,W,V,C[P+5],o,4294588738);V=D(V,Y,X,W,C[P+8],m,2272392833);W=D(W,V,Y,X,C[P+11],l,1839030562);X=D(X,W,V,Y,C[P+14],j,4259657740);Y=D(Y,X,W,V,C[P+1],o,2763975236);V=D(V,Y,X,W,C[P+4],m,1272893353);W=D(W,V,Y,X,C[P+7],l,4139469664);X=D(X,W,V,Y,C[P+10],j,3200236656);Y=D(Y,X,W,V,C[P+13],o,681279174);V=D(V,Y,X,W,C[P+0],m,3936430074);W=D(W,V,Y,X,C[P+3],l,3572445317);X=D(X,W,V,Y,C[P+6],j,76029189);Y=D(Y,X,W,V,C[P+9],o,3654602809);V=D(V,Y,X,W,C[P+12],m,3873151461);W=D(W,V,Y,X,C[P+15],l,530742520);X=D(X,W,V,Y,C[P+2],j,3299628645);Y=t(Y,X,W,V,C[P+0],U,4096336452);V=t(V,Y,X,W,C[P+7],T,1126891415);W=t(W,V,Y,X,C[P+14],R,2878612391);X=t(X,W,V,Y,C[P+5],O,4237533241);Y=t(Y,X,W,V,C[P+12],U,1700485571);V=t(V,Y,X,W,C[P+3],T,2399980690);W=t(W,V,Y,X,C[P+10],R,4293915773);X=t(X,W,V,Y,C[P+1],O,2240044497);Y=t(Y,X,W,V,C[P+8],U,1873313359);V=t(V,Y,X,W,C[P+15],T,4264355552);W=t(W,V,Y,X,C[P+6],R,2734768916);X=t(X,W,V,Y,C[P+13],O,1309151649);Y=t(Y,X,W,V,C[P+4],U,4149444226);V=t(V,Y,X,W,C[P+11],T,3174756917);W=t(W,V,Y,X,C[P+2],R,718787259);X=t(X,W,V,Y,C[P+9],O,3951481745);Y=K(Y,h);X=K(X,E);W=K(W,v);V=K(V,g)}var i=B(Y)+B(X)+B(W)+B(V);return i.toLowerCase()};

    var size = size || 80;

    return 'http://www.gravatar.com/avatar/' + MD5(email) + '.jpg?s=' + size;
}

module.exports = getGravatar

},{}],5:[function(require,module,exports){
/** @jsx React.DOM */
var gravatar = require('./gravatar.js');

var Header = React.createClass({displayName: 'Header',
    render: function() {
        var homeActive = this.state.home,
            feedActive = this.state.feed,
            aboutActive = this.state.about;

        var login_link;
        if (window.username === "None"){
            login_link = React.DOM.a( {href:"/login"}, "Login");
        }else{
            login_link = React.DOM.span(null, React.DOM.img( {src:gravatar(window.username + '@gmail.com')} ),React.DOM.a( {href:"/logout"}, "Logout"));
        }
        return React.DOM.div( {className:"navbar navbar-inverse"}, 
            React.DOM.div( {className:"navbar-inner"}, 
                React.DOM.ul( {className:"nav pull-left"}, 
                    React.DOM.li( {className:'header_home' + (homeActive ? ' active' : ''),
                        onClick:_(this.props.onNavigate).partial('home'),
                        onMouseEnter:_(this.alertEnter).partial('home'),
                        onMouseLeave:_(this.alertLeave).partial('home')}, 
                        React.DOM.i( {className:"icon-home"}), " Practice "                    ),
                    React.DOM.li( {className:'header_feed' + (feedActive ? ' active' : ''),
                        onClick:_(this.props.onNavigate).partial('feed'),
                        onMouseEnter:_(this.alertEnter).partial('feed'),
                        onMouseLeave:_(this.alertLeave).partial('feed')}, 
                        React.DOM.i( {className:"icon-twitter"}), " Feed "                    )
                ),
                React.DOM.ul( {className:"nav pull-right"}, 
                    React.DOM.li( {className:'header_about' + (aboutActive ? ' active' : ''),
                        onClick:_(this.props.onNavigate).partial('about'),
                        onMouseEnter:_(this.alertEnter).partial('about'),
                        onMouseLeave:_(this.alertLeave).partial('about')}, 
                        React.DOM.i( {className:"icon-info"}), " About "                    ),
                    React.DOM.li( {id:"header_login", className:'header_login'}, 
                        login_link
                    )
                )
            )
        );
    },
    alertEnter: function(target) {
        var state = {};
        state[target] = true;
        this.setState(state);
    },
    alertLeave: function(target) {
        var state = {};
        state[target] = false;
        this.setState(state);
    },
    getInitialState: function() {
        return {
            home: false,
            feed: false,
            about: false
        };
    }
});

module.exports = Header;

},{"./gravatar.js":4}],6:[function(require,module,exports){
/*
 * Cards store the following data:
 * - front: markup appearing on the front of the card
 * - back: markup appearing on the back of the card
 * - tags: list of tag names
 * - ... meta ...
 */
var CardModel = Backbone.Model.extend({
    rate: function(rating) { console.log('rated ' + rating); }
});

var CardCollection = Backbone.Collection.extend({
    model: CardModel,
    url: '/api/cards' // TODO
    // TODO - comparator
});

module.exports = {
    CardModel: CardModel,
    CardCollection: CardCollection
};

},{}],7:[function(require,module,exports){
/** @jsx React.DOM */
/*
 * Interface for review mode
 */
var BackboneMixin = require('./backbonemixin.js');
var models = require('./models.js');

var CardModel = models.CardModel,
    CardCollection = models.CardCollection;

var Review = React.createClass({displayName: 'Review',
    render: function() {
        var hardStack = new CardCollection(),
            easyStack = new CardCollection();

        var rate = function(cid, rating) {
            var reviewingStack = this.props.reviewingStack,
                model = reviewingStack.get(cid);
            reviewingStack.remove(model);
            if (rating === 'easy') {
                easyStack.add(model);
            } else { // hard
                hardStack.add(model);
            }
        }.bind(this);

        return React.DOM.div(null, 
            ReviewedStack( {collection:hardStack,
                           position:{x: 100, y: 100},
                           name:"Hard"} ),
            ReviewedStack( {collection:easyStack,
                           position:{x: 600, y: 100},
                           name:"Easy"} ),

            ReviewingStack( {collection:this.props.reviewingStack,
                            rate:rate,
                            position:{x: 160, y: 410}} )
        );
    }
});

var stackSides = function (primary, secondary, size, times) {
    times = 1;
    var ret = [];
    _(times).times(function(n) {
        n += 1; // 1-indexed
        var color = n % 2 === 0 ? primary : secondary,
            sz = (size * n) + 'px ';
        ret.push(sz + sz + color);
    });
    ret = ret.join(', ');
    return ret;
};

// props: collection, position ({x, y})?, rate
var ReviewingStack = React.createClass({displayName: 'ReviewingStack',
    mixins: [BackboneMixin],
    render: function() {
        var currentCard = this.state.cardNum;
        var topCardModel = this.props.collection.models[this.state.cardNum];
        var sideLayers = Math.max(1, this.props.collection.models.length);
        var allstyle = {
            left: this.props.position.x,
            top: this.props.position.y
        };
        var stackstyle = {
            'box-shadow': stackSides('#2C3E50', '#BDC3C7', 2, sideLayers)
        };

        var stack;
        if (!topCardModel) { // empty stack
            // TODO
            stack = React.DOM.div( {className:"reviewingstack emptyreviewingstack",
                        style:stackstyle}, 
                React.DOM.h2(null, "Congratulations!"),

                React.DOM.p(null, "you're done for the day"),
                React.DOM.p(null, React.DOM.a(null, "make more"), " or ", React.DOM.a(null, "continue practicing"))
            );
        } else {
            var topCard = Card( {model:topCardModel,
                                rate:this.props.rate,
                                key:topCardModel.cid} );
            stack = React.DOM.div( {className:"reviewingstack", style:stackstyle}, 
                topCard
            );
        }
        return React.DOM.div( {className:"reviewingstackall", style:allstyle}, 
            ReviewingStackMeta(
                    {count:this.props.collection.models.length,
                    name:"Remaining"} ),
            stack
        );
    },
    getInitialState: function() {
        return { cardNum: 0 };
    },
    /*nextCard: function() {
        this.setState({cardNum: this.state.cardNum + 1});
    },*/
    getBackboneModels: function() {
        return [this.props.collection];
    }
});

var ReviewingStackMeta = React.createClass({displayName: 'ReviewingStackMeta',
    render: function() {
        var count = this.props.count,
            word = this.props.count === 1 ? 'card' : 'cards',
            phrase = count + ' ' + word;
        return React.DOM.div( {className:"reviewingstackmeta"}, 
            React.DOM.h3(null, this.props.name),
            React.DOM.h4(null, phrase)
        );
    }
});

// props: collection, position, (some handler)
var ReviewedStack = React.createClass({displayName: 'ReviewedStack',
    mixins: [BackboneMixin],
    render: function() {
        var sideLayers = this.props.collection.models.length;
        var allstyle = {
            left: this.props.position.x,
            top: this.props.position.y
        };

        var stackstyle = {
            'box-shadow': stackSides('#2C3E50', '#BDC3C7', 2, sideLayers)
        };

        var topCardModel = _(this.props.collection.models).last();
        if (topCardModel) {
            // TODO way to view this card
            topCard = Card( {model:topCardModel,
                            rate:$.noop,
                            key:topCardModel.cid} );
        } else {
            topCard = null;
        }
        return React.DOM.div( {className:"reviewedstackall", style:allstyle}, 
            ReviewedStackMeta( {count:this.props.collection.models.length,
                               name:this.props.name} ),
            React.DOM.div( {className:"reviewedstack", style:stackstyle}, 
                React.DOM.div( {className:"topcardcover"} ),
                topCard
            )
        );
    },
    getBackboneModels: function() {
        return [this.props.collection];
    }
});

var ReviewedStackMeta = React.createClass({displayName: 'ReviewedStackMeta',
    render: function() {
        var count = this.props.count,
            word = this.props.count === 1 ? 'card' : 'cards',
            phrase = count + ' ' + word;
        return React.DOM.div( {className:"reviewedstackmeta"}, 
            React.DOM.h4(null, this.props.name),
            phrase
        );
    }
});

// props: nextCard, front, back, (tags or meta)
// TODO this should probably take state as as prop
var Card = React.createClass({displayName: 'Card',
    render: function() {
        var stateView;
            /*
            rate = function(rating) {
                this.props.rate(rating);
                // this.props.model.rate(rating);
                // this.props.nextCard();
            }.bind(this);
            */
        if (this.state.state === 'front') {
            var clickHandler = function() {
                this.setState({state: 'back'});
            }.bind(this);
            stateView = CardFront(
                {content:this.props.model.get('front'),
                onClick:clickHandler} )
        } else if (this.state.state === 'back') {
            stateView = CardBack(
                {content:this.props.model.get('back'),
                rate:_(this.props.rate).partial(this.props.model.cid)} );
        } else { // meta
            stateView = CardMeta( {info:this.props.model.get('meta')} );
        }
        return React.DOM.div( {className:"card"}, 
            stateView
        );
    },
    getInitialState: function() {
        return {
            state: 'front'
        };
    }
});

var CardFront = React.createClass({displayName: 'CardFront',
    render: function() {
        return React.DOM.div( {className:"cardFront", onClick:this.props.onClick}, 
            Content( {content:this.props.content} )
        );
    }
});

var CardBack = React.createClass({displayName: 'CardBack',
    render: function() {
        // <MetaButton onClick={undefined} />
        return React.DOM.div( {className:"clearfix"}, 
            Content( {content:this.props.content} ),
            Choices( {rate:this.props.rate} )
        );
    }
});

var CardMeta = React.createClass({displayName: 'CardMeta',
    render: function() {
        return React.DOM.span(null );
    }
});

var Content = React.createClass({displayName: 'Content',
    render: function() {
        return React.DOM.div( {className:"content"}, this.props.content);
    }
});

var Choices = React.createClass({displayName: 'Choices',
    render: function() {
        return React.DOM.div( {className:"choices"}, 
            React.DOM.span( {className:"choices_hard",
                  onClick:_(this.props.rate).partial('hard')}, 
" Hard "            ),
            React.DOM.span( {className:"choices_easy",
                  onClick:_(this.props.rate).partial('easy')}, 
" Easy "            )
        );
    }
});

var MetaButton = React.createClass({displayName: 'MetaButton',
    render: function() {
        return React.DOM.div(null );
    }
});

module.exports = Review;

},{"./backbonemixin.js":2,"./models.js":6}],8:[function(require,module,exports){
/** @jsx React.DOM */
var models = require('./models.js'),
    Review = require('./review.jsx'),
    Header = require('./header.jsx'),
    Feed = require('./feed.jsx'),
    About = require('./about.jsx');

var Site = React.createClass({displayName: 'Site',
    render: function() {
        var view;
        if (this.state.view === 'feed') {
            view = Feed( {collection:this.state.globalCollection} );
        } else if (this.state.view === 'about') {
            view = About(null );
        } else {
            view = Review( {reviewingStack:this.state.reviewing} );
        }

        // TODO not using page in Header
        return React.DOM.div(null, 
            Header( {page:this.state.view, onNavigate:this.navigate} ),
            view
        )
    },
    getInitialState: function() {
        var modelify = function(cards) {
            return _(cards).map(function(card) {
                return new models.CardModel(card);
            });
        };
        var reviewing = new models.CardCollection(
            modelify(window.userCards));
        var globalCollection = new models.CardCollection(
            modelify(window.globalCards));
        return {
            view: 'home',
            reviewing: reviewing,
            globalCollection: globalCollection
        };
    },
    navigate: function(page) {
        this.setState({ view: page });
    }
});

React.renderComponent(Site(null ), document.body);

<<<<<<< HEAD
},{"./about.jsx":1,"./feed.jsx":3,"./header.jsx":5,"./models.js":6,"./review.jsx":7}]},{},[1,2,3,4,5,6,7,8])
=======
},{"./about.jsx":1,"./feed.jsx":3,"./header.jsx":5,"./models.js":6,"./review.jsx":7}]},{},[1,5,6,7,8,2,3,4])
>>>>>>> da8fe045
;<|MERGE_RESOLUTION|>--- conflicted
+++ resolved
@@ -9,7 +9,6 @@
 var About = React.createClass({displayName: 'About',
     render: function() {
         return React.DOM.div(null, 
-<<<<<<< HEAD
             React.DOM.div( {id:"above-fold"}, 
                 React.DOM.div( {className:"row"}, 
                     React.DOM.div( {className:"span3 offset4"}, React.DOM.img( {src:"/static/iloop.png"} )),
@@ -46,23 +45,6 @@
                     React.DOM.p(null, "Ocelot is built from the ground up as a web-service.  That means the open source communicty can create new apps for phones, browsers, and or any device. Also, with Ocelot your data is never held hostage. We're open source, and you're always free to host your own personal version of Ocelot.  And by learning with Ocelot, you're not only helping yourself learn;  you're also facilitating world-class research on memory. "  )
                 )
             )
-=======
-        	React.DOM.div( {id:"above-fold"}, 
-        		React.DOM.div( {className:"row"}, 
-        			React.DOM.div( {className:"span3 offset4"}, React.DOM.img( {src:"/static/iloop.png"} )),
-        			React.DOM.div( {className:"span6", id:"introbox"}, 
-        				React.DOM.div( {id:"textintro"}, 
-        					React.DOM.h1(null, "Memfinity"),
-        					React.DOM.p( {id:"acronym"}, "Social spaced repetition system."),
-        					React.DOM.p( {id:"tagline"}, "Learn with your friends. Remember, forever.")
-        				),
-        				React.DOM.button( {className:"btn btn-primary btn-large", id:"login-big"}, "Log in with Google now.")
-        			)
-        		)
-        	)
-
-
->>>>>>> da8fe045
         );
     }
 });
@@ -143,14 +125,21 @@
 var FeedCard = React.createClass({displayName: 'FeedCard',
     mixins: [BackboneMixin],
     render: function() {
-        return React.DOM.div( {className:"feedcard clearfix"}, 
+        return React.DOM.div( {className:"feedcard row-fluid"}, 
             FeedCardMeta( {model:this.props.model} ),
-            React.DOM.div( {className:"feedcard_right"}, 
+            React.DOM.div( {className:"feedcard_right span10"}, 
                 React.DOM.div( {className:"feedcard_front"}, 
                     this.props.model.get('front')
                 ),
                 React.DOM.div( {className:"feedcard_back"}, 
                     this.props.model.get('back')
+                ),
+                React.DOM.div( {className:"feedcard_meta row-fluid"}, 
+                    Tags( {list:this.props.model.get('tags')} ),
+                    React.DOM.div( {className:"span3 l_stealcard_container"}, 
+                        React.DOM.div( {className:"stealcard btn btn-primary btn-small", onClick:this.stealCard}, 
+" Take this card "                        )
+                    )
                 )
             )
         );
@@ -164,18 +153,15 @@
     render: function() {
         // TODO get this info from google
         // http://stackoverflow.com/q/3591278/2121468
-        var userImage = gravatar(this.props.model.get('user_email'), 120),
+        var userImage = gravatar(this.props.model.get('user_email'), 60),
             photoStyle = {background: 'url(' + userImage + ') no-repeat'};
-        return React.DOM.div( {className:"feedcard_meta"}, 
+        return React.DOM.div( {className:"feedcard_userinfo span2"}, 
             React.DOM.div( {className:"feedcard_photo", style:photoStyle} ),
             React.DOM.div( {className:"feedcard_desc"}, 
                 React.DOM.div( {className:"feedcard_username"}, 
                     this.props.model.get('user_nickname')
                 )
-            ),
-            Tags( {list:this.props.model.get('tags')} ),
-            React.DOM.div( {className:"stealcard btn btn-primary btn-small", onClick:this.stealCard}, 
-" Take this card "            )
+            )
         );
     },
     stealCard: function() {
@@ -188,8 +174,8 @@
         var tags = _(this.props.list).map(function(tag) {
             return React.DOM.span( {className:"label label-info"}, tag);
         });
-        return React.DOM.div( {className:"tags"}, 
-            tags
+        return React.DOM.div( {className:"tags span9"}, 
+" Tags: ", tags
         );
     }
 });
@@ -199,7 +185,7 @@
     mixins: [BackboneMixin],
     render: function() {
         var feedItems = _(this.props.collection.models).map(function(model) {
-            return React.DOM.li(null, 
+            return React.DOM.li( {className:"l-feedcard-container"}, 
                 FeedCard( {model:model, key:model.cid} )
             );
         });
@@ -223,14 +209,18 @@
 // props: onFilterChange, onPractice, count
 var FilterBar = React.createClass({displayName: 'FilterBar',
     render: function() {
-        return React.DOM.div( {className:"filterbar clearfix"}, 
-            React.DOM.span( {className:"filterbar_description"}, "Filter"),
+        return React.DOM.div( {className:"filterbar row-fluid"}, 
+            React.DOM.div( {className:"span9"}, 
             React.DOM.input( {type:"text",
                    className:"filtertext",
                    value:this.props.value,
-                   onChange:this.handleChange} ),
+                   placeholder:"Filter",
+                   onChange:this.handleChange} )
+            ),
+            React.DOM.div( {className:"span3"}, 
             PracticeButton( {count:this.props.count,
                             onClick:this.props.onPractice} )
+            )
         );
     },
     handleChange: function(event) {
@@ -658,9 +648,5 @@
 
 React.renderComponent(Site(null ), document.body);
 
-<<<<<<< HEAD
 },{"./about.jsx":1,"./feed.jsx":3,"./header.jsx":5,"./models.js":6,"./review.jsx":7}]},{},[1,2,3,4,5,6,7,8])
-=======
-},{"./about.jsx":1,"./feed.jsx":3,"./header.jsx":5,"./models.js":6,"./review.jsx":7}]},{},[1,5,6,7,8,2,3,4])
->>>>>>> da8fe045
 ;